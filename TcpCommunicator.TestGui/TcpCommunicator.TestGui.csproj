--- conflicted
+++ resolved
@@ -14,19 +14,14 @@
     </AvaloniaResource>
   </ItemGroup>
   <ItemGroup>
-<<<<<<< HEAD
     <AvaloniaResource Remove="ConnectionDialog.xaml" />
   </ItemGroup>
   <ItemGroup>
     <None Remove="ConnectionDialog.xaml" />
   </ItemGroup>
   <ItemGroup>
-    <PackageReference Include="Avalonia" Version="0.9.0" />
-    <PackageReference Include="Avalonia.Desktop" Version="0.9.0" />
-=======
     <PackageReference Include="Avalonia" Version="0.9.10" />
     <PackageReference Include="Avalonia.Desktop" Version="0.9.10" />
->>>>>>> e6d1b172
   </ItemGroup>
   <ItemGroup>
     <Page Include="ConnectionDialog.xaml">
